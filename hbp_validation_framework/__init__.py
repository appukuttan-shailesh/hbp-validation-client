"""
A Python package for working with the Human Brain Project Model Validation Framework.

Andrew Davison and Shailesh Appukuttan, CNRS, 2017

License: BSD 3-clause, see LICENSE.txt

"""

import os
from importlib import import_module
import platform
try:  # Python 3
    from urllib.request import urlopen
    from urllib.parse import urlparse, urlencode
    from urllib.error import URLError
except ImportError:  # Python 2
    from urllib2 import urlopen, URLError
    from urlparse import urlparse
    from urllib import urlencode
import socket
import json
import ast
import getpass
import quantities
import requests
import tarfile
import zipfile
from requests.auth import AuthBase
from .datastores import URI_SCHEME_MAP

try:
    from jupyter_collab_storage import oauth_token_handler
    have_collab_token_handler = True
except ImportError:
    have_collab_token_handler = False

TOKENFILE = os.path.expanduser("~/.hbptoken")

class HBPAuth(AuthBase):
    """Attaches OIDC Bearer Authentication to the given Request object."""

    def __init__(self, token):
        # setup any auth-related data here
        self.token = token

    def __call__(self, r):
        # modify and return the request
        r.headers['Authorization'] = 'Bearer ' + self.token
        return r


class BaseClient(object):
    """
    Base class that handles HBP authentication
    """
    # Note: Could possibly simplify the code later

    def __init__(self, username=None,
                 password=None,
                 environment="production"):

        if environment == "production":
            self.url = "https://validation-v1.brainsimulation.eu"
            self.client_id = "3ae21f28-0302-4d28-8581-15853ad6107d" # Prod ID
        elif environment == "dev":
            self.url = "https://validation-dev.brainsimulation.eu"
            self.client_id = "90c719e0-29ce-43a2-9c53-15cb314c2d0b" # Dev ID
        else:
            if os.path.isfile('config.json') and os.access('config.json', os.R_OK):
                with open('config.json') as config_file:
                    config = json.load(config_file)
                    if environment in config:
                        if "url" in config[environment] and "client_id" in config[environment]:
                            self.url = config[environment]["url"]
                            self.client_id = config[environment]["client_id"]
                        else:
                            raise KeyError("Cannot load environment info: config.json does not contain sufficient info for environment = {}".format(environment))
                    else:
                        raise KeyError("Cannot load environment info: config.json does not contain environment = {}".format(environment))
            else:
                raise IOError("Cannot load environment info: config.json not found in the current directory.")

        self.username = username
        self.verify = True
        if password is None:
            self.token = None
            if have_collab_token_handler:
                    # if are we running in a Jupyter notebook within the Collaboratory
                    # the token is already available
                    self.token = oauth_token_handler.get_token()
            elif os.path.exists(TOKENFILE):
                # check for a stored token
                with open(TOKENFILE) as fp:
                    # self.token = json.load(fp).get(username, None)["access_token"]
                    data = json.load(fp).get(username, None)
                    if data and "access_token" in data:
                        self.token = data["access_token"]
                        if not self._check_token_valid():
                            print("HBP authentication token is invalid or has expired. Will need to re-authenticate.")
                            self.token = None
                    else:
                        print("HBP authentication token file not having required JSON data.")
            else:
                print("HBP authentication token file not found locally.")

            if self.token is None:
                password = os.environ.get('HBP_PASS')
                if password is not None:
                    try:
                        self._hbp_auth(username, password)
                    except Exception:
                        print("Authentication Failure. Possibly incorrect HBP password saved in environment variable 'HBP_PASS'.")
                if not hasattr(self, 'config'):
                    try:
                        # prompt for password
                        print("Please enter your HBP password: ")
                        password = getpass.getpass()
                        self._hbp_auth(username, password)
                    except Exception:
                        print("Authentication Failure! Password entered is possibly incorrect.")
                        raise
                with open(TOKENFILE, "w") as fp:
                    json.dump({username: self.config["auth"]["token"]}, fp)
                os.chmod(TOKENFILE, 0o600)
        else:
            try:
                self._hbp_auth(username, password)
            except Exception:
                print("Authentication Failure! Password entered is possibly incorrect.")
                raise
            with open(TOKENFILE, "w") as fp:
                json.dump({username: self.config["auth"]["token"]}, fp)
            os.chmod(TOKENFILE, 0o600)
        self.auth = HBPAuth(self.token)

    def _check_token_valid(self):
        """
        Checks with the hbp-collab-service if the locally saved HBP token is valid.
        See if this can be tweaked to improve performance.
        """
        url = "https://services.humanbrainproject.eu/collab/v0/collab/"
        data = requests.get(url, auth=HBPAuth(self.token))
        if data.status_code == 200:
            return True
        else:
            return False

    def _hbp_auth(self, username, password):
        """
        HBP authentication
        """
        redirect_uri = self.url + '/complete/hbp/'

        self.session = requests.Session()
        # 1. login button on NMPI
        rNMPI1 = self.session.get(self.url + "/login/hbp/?next=/config.json",
                                  allow_redirects=False, verify=self.verify)
        # 2. receives a redirect or some Javascript for doing an XMLHttpRequest
        if rNMPI1.status_code in (302, 200):
            # Get its new destination (location)
            if rNMPI1.status_code == 302:
                url = rNMPI1.headers.get('location')
            else:
                res = rNMPI1.content
                if not isinstance(res, str):
                    res = res.decode("ascii")
                state = res[res.find("state")+6:res.find("&redirect_uri")]
                url = "https://services.humanbrainproject.eu/oidc/authorize?state={}&redirect_uri={}/complete/hbp/&response_type=code&client_id={}".format(state, self.url, self.client_id)
            # get the exchange cookie
            cookie = rNMPI1.headers.get('set-cookie').split(";")[0]
            self.session.headers.update({'cookie': cookie})
            # 3. request to the provided url at HBP
            rHBP1 = self.session.get(url, allow_redirects=False, verify=self.verify)
            # 4. receives a redirect to HBP login page
            if rHBP1.status_code == 302:
                # Get its new destination (location)
                url = rHBP1.headers.get('location')
                cookie = rHBP1.headers.get('set-cookie').split(";")[0]
                self.session.headers.update({'cookie': cookie})
                # 5. request to the provided url at HBP
                rHBP2 = self.session.get(url, allow_redirects=False, verify=self.verify)
                # 6. HBP responds with the auth form
                if rHBP2.text:
                    # 7. Request to the auth service url
                    formdata = {
                        'j_username': username,
                        'j_password': password,
                        'submit': 'Login',
                        'redirect_uri': redirect_uri + '&response_type=code&client_id=nmpi'
                    }
                    headers = {'accept': 'application/json'}
                    rNMPI2 = self.session.post("https://services.humanbrainproject.eu/oidc/j_spring_security_check",
                                               data=formdata,
                                               allow_redirects=True,
                                               verify=self.verify,
                                               headers=headers)
                    # check good communication
                    #print "rNMPI2.status_code = ", rNMPI2.status_code
                    #print "content = ", rNMPI2.content
                    if rNMPI2.status_code == requests.codes.ok:
                        #import pdb; pdb.set_trace()
                        # check success address
                        if rNMPI2.url == self.url + '/config.json':
                            # print rNMPI2.text
                            res = rNMPI2.json()
                            self.token = res['auth']['token']['access_token']
                            self.config = res
                        # unauthorized
                        else:
                            if 'error' in rNMPI2.url:
                                raise Exception("Authentication Failure: No token retrieved." + rNMPI2.url)
                            else:
                                raise Exception("Unhandled error in Authentication." + rNMPI2.url)
                    else:
                        raise Exception("Communication error")
                else:
                    raise Exception("Something went wrong. No text.")
            else:
                raise Exception("Something went wrong. Status code {} from HBP, expected 302".format(rHBP1.status_code))
        else:
            raise Exception("Something went wrong. Status code {} from NMPI, expected 302".format(rNMPI1.status_code))

    def _translate_URL_to_UUID(self, path):
        """
        Can take a path such as `collab:///5165/hippoCircuit_20171027-142713`
        with 5165 being the collab ID and the latter part being the target folder
        name, and translate this to the UUID on the HBP Collaboratory storage.
        The target can be a file or folder.
        """
        base_url = "https://services.humanbrainproject.eu/storage/v1/api/entity/"
        if path.startswith("collab://"):
            path = path[len("collab://"):]
        url = base_url + "?path=" + path
        data = requests.get(url, auth=self.auth)
        if data.status_code == 200:
            return data.json()["uuid"]
        else:
            raise Exception("Error: " + data.content)

    def _download_resource(self, uuid):
        """
        Downloads the resource specified by the UUID on the HBP Collaboratory.
        Target can be a file or a folder. Returns a list containing absolute
        filepaths of all downloaded files.
        """
        files_downloaded = []

        base_url = "https://services.humanbrainproject.eu/storage/v1/api/entity/"
        url = base_url + "?uuid=" + uuid
        data = requests.get(url, auth=self.auth)
        if data.status_code != 200:
            raise Exception("The provided 'uuid' is invalid!")
        else:
            data = data.json()
            if data["entity_type"] == "folder":
                if not os.path.exists(data["name"]):
                    os.makedirs(data["name"])
                os.chdir(data["name"])
                base_url = "https://services.humanbrainproject.eu/storage/v1/api/folder/"
                url = base_url + uuid + "/children/"
                folder_data = requests.get(url, auth=self.auth)
                folder_sublist = folder_data.json()["results"]
                for entity in folder_sublist:
                    files_downloaded.extend(self._download_resource(entity["uuid"]))
                os.chdir('..')
            elif data["entity_type"] == "file":
                base_url = "https://services.humanbrainproject.eu/storage/v1/api/file/"
                url = base_url + uuid + "/content/"
                file_data = requests.get(url, auth=self.auth)
                with open(data["name"], "w") as filename:
                    filename.write("%s" % file_data.content)
                    files_downloaded.append(os.path.realpath(filename.name))
            else:
                raise Exception("Downloading of resources currently supported only for files and folders!")
        return files_downloaded

    @classmethod
    def from_existing(cls, client):
        """Used to easily create a TestLibrary if you already have a ModelCatalog, or vice versa"""
        obj = cls.__new__(cls)
        for attrname in ("username", "url", "client_id", "token", "verify", "auth"):
            setattr(obj, attrname, getattr(client, attrname))
        return obj


class TestLibrary(BaseClient):
    """Client for the HBP Validation Test library.

    The TestLibrary client manages all actions pertaining to tests and results.
    The following actions can be performed:

    ====================================   ====================================
    Action                                 Method
    ====================================   ====================================
    Get test definition                    :meth:`get_test_definition`
    Get test as Python (sciunit) class     :meth:`get_validation_test`
    List test definitions                  :meth:`list_tests`
    Add new test definition                :meth:`add_test`
    Edit test definition                   :meth:`edit_test`
    Get test instances                     :meth:`get_test_instance`
    List test instances                    :meth:`list_test_instances`
    Add new test instance                  :meth:`add_test_instance`
    Edit test instance                     :meth:`edit_test_instance`
    Get valid attribute values             :meth:`get_attribute_options`
    Get test result                        :meth:`get_result`
    List test results                      :meth:`list_results`
    Register test result                   :meth:`register_result`
    ====================================   ====================================

    Parameters
    ----------
    username : string
        Your HBP Collaboratory username. Not needed in Jupyter notebooks within the HBP Collaboratory.
    password : string, optional
        Your HBP Collaboratory password; advisable to not enter as plaintext.
        If left empty, you would be prompted for password at run time (safer).
        Not needed in Jupyter notebooks within the HBP Collaboratory.
    environment : string, optional
        Used to indicate whether being used for development/testing purposes.
        Set as `production` as default for using the production system,
        which is appropriate for most users. When set to `dev`, it uses the
        `development` system. Other environments, if required, should be defined
        inside a json file named `config.json` in the working directory. Example:

        .. code-block:: JSON

            {
                "prod": {
                    "url": "https://validation-v1.brainsimulation.eu",
                    "client_id": "3ae21f28-0302-4d28-8581-15853ad6107d"
                },
                "dev_test": {
                    "url": "https://validation-dev.brainsimulation.eu",
                    "client_id": "90c719e0-29ce-43a2-9c53-15cb314c2d0b"
                }
            }

    Examples
    --------
    Instantiate an instance of the TestLibrary class

    >>> test_library = TestLibrary(hbp_username)
    """

    def get_test_definition(self, test_path="", test_id = "", alias=""):
        """Retrieve a specific test definition.

        A specific test definition can be retrieved from the test library
        in the following ways (in order of priority):

        1. load from a local JSON file specified via `test_path`
        2. specify the `test_id`
        3. specify the `alias` (of the test)

        Parameters
        ----------
        test_path : string
            Location of local JSON file with test definition.
        test_id : UUID
            System generated unique identifier associated with test definition.
        alias : string
            User-assigned unique identifier associated with test definition.

        Note
        ----
        Also see: :meth:`get_validation_test`

        Returns
        -------
        dict
            Information about the test.

        Examples
        --------
        >>> test = test_library.get_test_definition("/home/shailesh/Work/dummy_test.json")
        >>> test = test_library.get_test_definition(test_id="7b63f87b-d709-4194-bae1-15329daf3dec")
        >>> test = test_library.get_test_definition(alias="CDT-6")
        """

        if test_path == "" and test_id == "" and alias == "":
            raise Exception("test_path or test_id or alias needs to be provided for finding a test.")
        if test_path:
            if os.path.isfile(test_path):
                # test_path is a local path
                with open(test_path) as fp:
                    test_json = json.load(fp)
            else:
                raise Exception("Error in local file path specified by test_path.")
        else:
            if test_id:
                url = self.url + "/tests/?id=" + test_id + "&format=json"
            else:
                url = self.url + "/tests/?alias=" + alias + "&format=json"
            test_json = requests.get(url, auth=self.auth)

        if test_json.status_code != 200:
            raise Exception("Error in retrieving test. Response = " + str(test_json.content))
        test_json = test_json.json()
        if len(test_json["tests"]) == 1:
            return test_json["tests"][0]
        else:
            raise Exception("Error in retrieving test definition. Possibly invalid input data.")

    def get_validation_test(self, test_path="", instance_path="", instance_id ="", test_id = "", alias="", version="", **params):
        """Retrieve a specific test instance as a Python class (sciunit.Test instance).

        A specific test definition can be specified
        in the following ways (in order of priority):

        1. load from a local JSON file specified via `test_path` and `instance_path`
        2. specify `instance_id` corresponding to test instance in test library
        3. specify `test_id` and `version`
        4. specify `alias` (of the test) and `version`

        Parameters
        ----------
        test_path : string
            Location of local JSON file with test definition.
        instance_path : string
            Location of local JSON file with test instance metadata.
        instance_id : UUID
            System generated unique identifier associated with test instance.
        test_id : UUID
            System generated unique identifier associated with test definition.
        alias : string
            User-assigned unique identifier associated with test definition.
        version : string
            User-assigned identifier (unique for each test) associated with test instance.
        **params :
            Additional keyword arguments to be passed to the Test constructor.

        Note
        ----
        To confirm the priority of parameters for specifying tests and instances,
        see :meth:`get_test_definition` and :meth:`get_test_instance`

        Returns
        -------
        sciunit.Test
            Returns a :class:`sciunit.Test` instance.

        Examples
        --------
        >>> test = test_library.get_validation_test(alias="CDT-6", instance_id="36a1960e-3e1f-4c3c-a3b6-d94e6754da1b")
        """

        if test_path == "" and instance_id == "" and test_id == "" and alias == "":
            raise Exception("One of the following needs to be provided for finding the required test:\n"
                            "test_path, instance_id, test_id or alias")
        elif instance_path == "" and instance_id == "" and  version == "":
            raise Exception("One of the following needs to be provided for finding the required test instance:\n"
                            "instance_path, instance_id or version")
        else:
            if instance_id:
                # `instance_id` is sufficient for identifying both test and instance
                test_instance_json = self.get_test_instance(instance_path=instance_path, instance_id=instance_id) # instance_path added just to maintain order of priority
                test_id = test_instance_json["test_definition_id"]
                test_json = self.get_test_definition(test_path=test_path, test_id=test_id) # test_path added just to maintain order of priority
            else:
                test_json = self.get_test_definition(test_path=test_path, test_id=test_id, alias=alias)
                test_id = test_json["id"] # in case test_id was not input for specifying test
                test_instance_json = self.get_test_instance(instance_path=instance_path, instance_id=instance_id, test_id=test_id, version=version)

        # Import the Test class specified in the definition.
        # This assumes that the module containing the class is installed.
        # In future we could add the ability to (optionally) install
        # Python packages automatically.
        path_parts = test_instance_json["path"].split(".")
        cls_name = path_parts[-1]
        module_name = ".".join(path_parts[:-1])
        test_module = import_module(module_name)
        test_cls = getattr(test_module, cls_name)

        # Load the reference data ("observations")
        observation_data = self._load_reference_data(test_json["data_location"])

        # Transform string representations of quantities, e.g. "-65 mV",
        # into :class:`quantities.Quantity` objects.

        # note: we shouldn't really do this here; this should be done in the test classes
        observations = {}
        if type(observation_data.values()[0]) is dict:
            observations = observation_data
        else:
            for key, val in observation_data.items():
                try:
                    observations[key] = int(val)
                except ValueError:
                    try:
                        observations[key] = float(val)
                    except ValueError:
                        quantity_parts = val.split(" ")
                        try:
                            number = float(quantity_parts[0])
                        except ValueError:
                            observations[key] = val
                        else:
                            units = " ".join(quantity_parts[1:])
                            observations[key] = quantities.Quantity(number, units)

        # Create the :class:`sciunit.Test` instance
<<<<<<< HEAD
        test_instance = test_cls(observation=observations, observation_dir=self.observation_dir, **params)
        test_instance.id = test_instance_json["id"]  # this is just the path part. Should be a full url
=======
        test_instance = test_cls(observation=observations, **params)
        test_instance.uuid = test_instance_json["id"]
>>>>>>> 39e50c0e
        return test_instance

    def list_tests(self, **filters):
        """Retrieve a list of test definitions satisfying specified filters.

        The filters may specify one or more attributes that belong
        to a test definition. The following test attributes can be specified:

        * name
        * alias
        * version
        * author
        * species
        * age
        * brain_region
        * cell_type
        * data_modality
        * test_type
        * score_type
        * model_type
        * data_type
        * publication

        Parameters
        ----------
        **filters : variable length keyword arguments
            To be used to filter test definitions from the test library.

        Returns
        -------
        list
            List of model descriptions satisfying specified filters.

        Examples
        --------
        >>> tests = test_library.list_tests()
        >>> tests = test_library.list_tests(test_type="single cell activity")
        >>> tests = test_library.list_tests(test_type="single cell activity", cell_type="Pyramidal Cell")
        """

        params = locals()["filters"]
        url = self.url + "/tests/?"+urlencode(params)+"&format=json"
        tests = requests.get(url, auth=self.auth).json()
        return tests["tests"]

    def add_test(self, name="", alias=None, version="", author="", species="",
                      age="", brain_region="", cell_type="", data_modality="",
                      test_type="", score_type="", protocol="", data_location="",
                      data_type="", publication="", repository="", path=""):
        """Register a new test on the test library.

        This allows you to add a new test to the test library. A test instance
        (version) needs to be specified when registering a new test.

        Parameters
        ----------
        name : string
            Name of the test definition to be created.
        alias : string, optional
            User-assigned unique identifier to be associated with test definition.
        version : string
            User-assigned identifier (unique for each test) associated with test instance.
        author : string
            Name of person creating the test.
        species : string
            The species from which the data was collected.
        age : string
            The age of the specimen.
        brain_region : string
            The brain region being targeted in the test.
        cell_type : string
            The type of cell being examined.
        data_modality : string
            Specifies the type of observation used in the test.
        test_type : string
            Specifies the type of the test.
        score_type : string
            The type of score produced by the test.
        protocol : string
            Experimental protocol involved in obtaining reference data.
        data_location : string
            URL of file containing reference data (observation).
        data_type : string
            The type of reference data (observation).
        publication : string
            Publication or comment (e.g. "Unpublished") to be associated with observation.
        repository : string
            URL of Python package repository (e.g. GitHub).
        path : string
            Python path (not filesystem path) to test source code within Python package.

        Returns
        -------
        UUID
            (Verify!) UUID of the test instance that has been created.

        Examples
        --------
        >>> test = test_library.add_test(name="Cell Density Test", alias="", version="1.0", author="Shailesh Appukuttan",
                                species="Mouse (Mus musculus)", age="TBD", brain_region="Hippocampus", cell_type="Other",
                                data_modality="electron microscopy", test_type="network structure", score_type="Other", protocol="Later",
                                data_location="collab://Validation Framework/observations/test_data/cell_density_Halasy_1996.json",
                                data_type="Mean, SD", publication="Halasy et al., 1996",
                                repository="https://github.com/appukuttan-shailesh/morphounit.git", path="morphounit.tests.CellDensityTest")
        """

        values = self.get_attribute_options()

        if species not in values["species"]:
            raise Exception("species = '" +species+"' is invalid.\nValue has to be one of these: " + str(values["species"]))
        if brain_region not in values["brain_region"]:
            raise Exception("brain_region = '" +brain_region+"' is invalid.\nValue has to be one of these: " + str(values["brain_region"]))
        if cell_type not in values["cell_type"]:
            raise Exception("cell_type = '" +cell_type+"' is invalid.\nValue has to be one of these: " + str(values["cell_type"]))
        if data_modality not in values["data_modalities"]:
            raise Exception("data_modality = '" +data_modality+"' is invalid.\nValue has to be one of these: " + str(values["data_modality"]))
        if test_type not in values["test_type"]:
            raise Exception("test_type = '" +test_type+"' is invalid.\nValue has to be one of these: " + str(values["test_type"]))
        if score_type not in values["score_type"]:
            raise Exception("score_type = '" +score_type+"' is invalid.\nValue has to be one of these: " + str(values["score_type"]))

        if alias == "":
            alias = None

        test_data = locals()
        test_data.pop("self")
        code_data = {}
        for key in ["version", "repository", "path"]:
            code_data[key] = test_data.pop(key)

        url = self.url + "/tests/?format=json"
        test_json = {
                        "test_data": test_data,
                        "code_data": code_data
                    }

        headers = {'Content-type': 'application/json'}
        response = requests.post(url, data=json.dumps(test_json),
                                 auth=self.auth, headers=headers)
        if response.status_code == 201:
            return response.json()
        else:
            raise Exception("Error in adding test. Response = " + str(response.json()))

    def edit_test(self, name="", test_id="", alias=None, version="", author="",
                  species="", age="", brain_region="", cell_type="", data_modality="",
                  test_type="", score_type="", protocol="", data_location="",
                  data_type="", publication="", repository="", path=""):
        """Edit an existing test in the test library.

        To update an existing test, the `test_id` must be provided. Any of the
        other parameters may be updated.

        Parameters
        ----------
        name : string
            Name of the test definition.
        test_id : UUID
            System generated unique identifier associated with test definition.
        alias : string, optional
            User-assigned unique identifier to be associated with test definition.
        version : string
            User-assigned identifier (unique for each test) associated with test instance.
        author : string
            Name of person who created the test.
        species : string
            The species from which the data was collected.
        age : string
            The age of the specimen.
        brain_region : string
            The brain region being targeted in the test.
        cell_type : string
            The type of cell being examined.
        data_modality : string
            Specifies the type of observation used in the test.
        test_type : string
            Specifies the type of the test.
        score_type : string
            The type of score produced by the test.
        protocol : string
            Experimental protocol involved in obtaining reference data.
        data_location : string
            URL of file containing reference data (observation).
        data_type : string
            The type of reference data (observation).
        publication : string
            Publication or comment (e.g. "Unpublished") to be associated with observation.
        repository : string
            URL of Python package repository (e.g. github).
        path : string
            Python path (not filesystem path) to test source code within Python package.

        Note
        ----
        Test instances cannot be edited here.
        This has to be done using :meth:`edit_test_instance`

        Returns
        -------
        UUID
            (Verify!) UUID of the test instance that has been edited.

        Examples
        --------
        test = test_library.edit_test(name="Cell Density Test", test_id="7b63f87b-d709-4194-bae1-15329daf3dec", alias="CDT-6", author="Shailesh Appukuttan", publication="Halasy et al., 1996",
                                      species="Mouse (Mus musculus)", brain_region="Hippocampus", cell_type="Other", age="TBD", data_modality="electron microscopy",
                                      test_type="network structure", score_type="Other", protocol="To be filled sometime later", data_location="collab://Validation Framework/observations/test_data/cell_density_Halasy_1996.json", data_type="Mean, SD")
        """

        values = self.get_attribute_options()

        if species not in values["species"]:
            raise Exception("species = '" +species+"' is invalid.\nValue has to be one of these: " + str(values["species"]))
        if brain_region not in values["brain_region"]:
            raise Exception("brain_region = '" +brain_region+"' is invalid.\nValue has to be one of these: " + str(values["brain_region"]))
        if cell_type not in values["cell_type"]:
            raise Exception("cell_type = '" +cell_type+"' is invalid.\nValue has to be one of these: " + str(values["cell_type"]))
        if data_modality not in values["data_modalities"]:
            raise Exception("data_modality = '" +data_modality+"' is invalid.\nValue has to be one of these: " + str(values["data_modality"]))
        if test_type not in values["test_type"]:
            raise Exception("test_type = '" +test_type+"' is invalid.\nValue has to be one of these: " + str(values["test_type"]))
        if score_type not in values["score_type"]:
            raise Exception("score_type = '" +score_type+"' is invalid.\nValue has to be one of these: " + str(values["score_type"]))

        if alias == "":
            alias = None

        id = test_id   # as needed by API
        test_data = locals()
        for key in ["self", "test_id"]:
            test_data.pop(key)

        url = self.url + "/tests/?format=json"
        test_json = test_data   # retaining similar structure as other methods

        headers = {'Content-type': 'application/json'}
        response = requests.put(url, data=json.dumps(test_json),
                                auth=self.auth, headers=headers)
        if response.status_code == 202:
            return response.json()
        else:
            raise Exception("Error in editing test. Response = " + str(response.json()))

    def get_test_instance(self, instance_path="", instance_id="", test_id="", alias="", version=""):
        """Retrieve a specific test instance definition from the test library.

        A specific test instance can be retrieved
        in the following ways (in order of priority):

        1. load from a local JSON file specified via `instance_path`
        2. specify `instance_id` corresponding to test instance in test library
        3. specify `test_id` and `version`
        4. specify `alias` (of the test) and `version`

        Parameters
        ----------
        instance_path : string
            Location of local JSON file with test instance metadata.
        instance_id : UUID
            System generated unique identifier associated with test instance.
        test_id : UUID
            System generated unique identifier associated with test definition.
        alias : string
            User-assigned unique identifier associated with test definition.
        version : string
            User-assigned identifier (unique for each test) associated with test instance.

        Returns
        -------
        dict
            Information about the test instance.

        Examples
        --------
        >>> test_instance = test_library.get_test_instance(test_id="7b63f87b-d709-4194-bae1-15329daf3dec", version="1.0")
        """

        if instance_path == "" and instance_id == "" and (test_id == "" or version == "") and (alias == "" or version == ""):
            raise Exception("instance_path or instance_id or (test_id, version) or (alias, version) needs to be provided for finding a test instance.")
        if instance_path:
            if os.path.isfile(instance_path):
                # instance_path is a local path
                with open(instance_path) as fp:
                    test_instance_json = json.load(fp)
            else:
                raise Exception("Error in local file path specified by instance_path.")
        else:
            if instance_id:
                url = self.url + "/test-instances/?id=" + instance_id + "&format=json"
            elif test_id and version:
                url = self.url + "/test-instances/?test_definition_id=" + test_id + "&version=" + version + "&format=json"
            else:
                url = self.url + "/test-instances/?test_alias=" + alias + "&version=" + version + "&format=json"
            test_instance_json = requests.get(url, auth=self.auth)

        if test_instance_json.status_code != 200:
            raise Exception("Error in retrieving test instance. Response = " + str(test_instance_json.content))
        test_instance_json = test_instance_json.json()
        if len(test_instance_json["test_codes"]) == 1:
            return test_instance_json["test_codes"][0]
        else:
            raise Exception("Error in retrieving test instance. Possibly invalid input data.")

    def list_test_instances(self, instance_path="", test_id="", alias=""):
        """Retrieve list of test instances belonging to a specified test.

        This can be retrieved in the following ways (in order of priority):

        1. load from a local JSON file specified via `instance_path`
        2. specify `test_id`
        3. specify `alias` (of the test)

        Parameters
        ----------
        instance_path : string
            Location of local JSON file with test instance metadata.
        test_id : UUID
            System generated unique identifier associated with test definition.
        alias : string
            User-assigned unique identifier associated with test definition.

        Returns
        -------
        dict[]
            Information about the test instances.

        Examples
        --------
        >>> test_instances = test_library.list_test_instances(test_id="8b63f87b-d709-4194-bae1-15329daf3dec")
        """

        if instance_path == "" and test_id == "" and alias == "":
            raise Exception("instance_path or test_id or alias needs to be provided for finding test instances.")
        if instance_path and os.path.isfile(instance_path):
            # instance_path is a local path
            with open(instance_path) as fp:
                test_instances_json = json.load(fp)
        else:
            if test_id:
                url = self.url + "/test-instances/?test_definition_id=" + test_id + "&format=json"
            else:
                url = self.url + "/test-instances/?test_alias=" + alias + "&format=json"
            test_instances_json = requests.get(url, auth=self.auth)

        if test_instances_json.status_code != 200:
            raise Exception("Error in retrieving test instances. Response = " + str(test_instances_json))
        test_instances_json = test_instances_json.json()
        return test_instances_json["test_codes"]

    def add_test_instance(self, test_id="", alias="", repository="", path="", version=""):
        """Register a new test instance.

        This allows to add a new instance to an existing test in the test library.
        The `test_id` needs to be specified as input parameter.

        Parameters
        ----------
        test_id : UUID
            System generated unique identifier associated with test definition.
        alias : string
            User-assigned unique identifier associated with test definition.
        repository : string
            URL of Python package repository (e.g. github).
        path : string
            Python path (not filesystem path) to test source code within Python package.
        version : string
            User-assigned identifier (unique for each test) associated with test instance.

        Returns
        -------
        UUID
            UUID of the test instance that has been created.

        Note
        ----
        * `alias` is not currently implemented in the API; kept for future use.
        * TODO: Either test_id or alias needs to be provided, with test_id taking precedence over alias.

        Examples
        --------
        >>> response = test_library.add_test_instance(test_id="7b63f87b-d709-4194-bae1-15329daf3dec",
                                        repository="https://github.com/appukuttan-shailesh/morphounit.git",
                                        path="morphounit.tests.CellDensityTest",
                                        version="3.0")
        """

        if test_id:
            test_definition_id = test_id    # as needed by API
        instance_data = locals()
        for key in ["self", "test_id"]:
            instance_data.pop(key)

        if test_definition_id == "" and alias == "":
            raise Exception("test_id needs to be provided for finding the model.")
            #raise Exception("test_id or alias needs to be provided for finding the model.")
        elif test_definition_id != "":
            url = self.url + "/test-instances/?format=json"
        else:
            raise Exception("alias is not currently implemented for this feature.")
            #url = self.url + "/test-instances/?alias=" + alias + "&format=json"
        headers = {'Content-type': 'application/json'}
        response = requests.post(url, data=json.dumps([instance_data]),
                                 auth=self.auth, headers=headers)
        if response.status_code == 201:
            return response.content
        else:
            raise Exception("Error in adding test instance. Response = " + str(response))

    def edit_test_instance(self, instance_id="", test_id="", alias="", repository="", path="", version=""):
        """Edit an existing test instance.

        This allows to edit an instance of an existing test in the test library.
        The test instance can be specified in the following ways (in order of priority):

        1. specify `instance_id` corresponding to test instance in test library
        2. specify `test_id` and `version`
        3. specify `alias` (of the test) and `version`

        You cannot edit the test `version` in the latter two cases. To do so,
        you must employ the first option above. You can retrieve the `instance_id`
        via :meth:`get_test_instance`

        Parameters
        ----------
        instance_id : UUID
            System generated unique identifier associated with test instance.
        test_id : UUID
            System generated unique identifier associated with test definition.
        alias : string
            User-assigned unique identifier associated with test definition.
        repository : string
            URL of Python package repository (e.g. github).
        path : string
            Python path (not filesystem path) to test source code within Python package.
        version : string
            User-assigned identifier (unique for each test) associated with test instance.

        Returns
        -------
        UUID
            UUID of the test instance that has was edited.

        Examples
        --------
        >>> response = test_library.edit_test_instance(test_id="7b63f87b-d709-4194-bae1-15329daf3dec",
                                        repository="https://github.com/appukuttan-shailesh/morphounit.git",
                                        path="morphounit.tests.CellDensityTest",
                                        version="4.0")
        """
        if instance_id:
            id = instance_id    # as needed by API
        if test_id:
            test_definition_id = test_id    # as needed by API
        if alias:
            test_alias = alias  # as needed by API
        instance_data = locals()
        for key in ["self", "test_id", "alias"]:
            instance_data.pop(key)

        if instance_id == "" and (test_id == "" or version == "") and (alias == "" or version == ""):
            raise Exception("instance_id or (test_id, version) or (alias, version) needs to be provided for finding a test instance.")
        else:
            url = self.url + "/test-instances/?format=json"

        headers = {'Content-type': 'application/json'}
        response = requests.put(url, data=json.dumps([instance_data]), auth=self.auth, headers=headers)
        if response.status_code == 202:
            return response.content
        else:
            raise Exception("Error in editing test instance. Response = " + str(response.content))

    def _load_reference_data(self, uri):
        # Load the reference data ("observations"). For now this is assumed
        # to be in JSON format or a compressed file format.
        # We should support other data formats in future.
        #
        # Note: currently when using zip/tar files, the base directory must
        # contain a JSON file with the same filename (exluding extension) as
        # the zip/tar file. This is loaded as observation data and any other
        # files or directories can be used by the test for plotting etc.
        # These requirements may be relaxed in the future.

        if not uri.lower().endswith(('.json', '.zip', '.tar.gz', '.tar')):
            raise Exception("Currently only .json, .zip, .tar, .tar.gz files supported for observation data.")

        parse_result = urlparse(uri)
        datastore = URI_SCHEME_MAP[parse_result.scheme](auth=self.auth)
        observation_data = datastore.load_data(uri)

        if uri.lower().endswith(('.zip', '.tar.gz', '.tar')):
            filename = os.path.basename(uri)
            obs_base_dir = os.path.abspath("./temp")
            if not os.path.exists(obs_base_dir):
                os.makedirs(obs_base_dir)
            # presuming no query variables in the uri
            with open(os.path.join(obs_base_dir, filename), "w+") as fileobj:
                fileobj.write("%s" % observation_data)

            filepath = os.path.join(obs_base_dir, filename)
            if (uri.lower().endswith(".zip")):
                file_ref = zipfile.ZipFile(filepath, 'r')
            elif (uri.lower().endswith(".tar.gz")):
                file_ref = tarfile.open(filepath, "r:gz")
            elif (uri.lower().endswith(".tar")):
                file_ref = tarfile.open(filepath, "r:")
            file_ref.extractall(obs_base_dir)
            file_ref.close()
            self.observation_dir = os.path.join(obs_base_dir, os.path.splitext(filename)[0])

            # load JSON from the zip/tar file_ref
            with open(os.path.join(self.observation_dir, os.path.splitext(filename)[0]+".json")) as data_file:
                observation_data = json.load(data_file)
        return observation_data

    def get_attribute_options(self, param=""):
        """Retrieve valid values for test attributes.

        Will return the list of valid values (where applicable) for various test attributes.
	The following test attributes can be specified:

	* cell_type
	* test_type
	* score_type
	* brain_region
	* data_modalities
	* species

        If an attribute is specified, then only values that correspond to it will be returned,
        else values for all attributes are returned.

        Parameters
        ----------
        param : string, optional
            Attribute of interest

        Returns
        -------
        dict
            Dictionary with key(s) as attribute(s), and value(s) as list of valid options.

        Examples
        --------
        >>> data = test_library.get_attribute_options()
        >>> data = test_library.get_attribute_options("cell_type")
        """

        if param == "":
            param = "all"

        if param in ["cell_type", "test_type", "score_type", "brain_region", "model_type", "data_modalities", "species", "organization", "all"]:
            url = self.url + "/authorizedcollabparameterrest/?python_client=true&parameters="+param+"&format=json"
        else:
            raise Exception("Attribute, if specified, has to be one from: cell_type, test_type, score_type, brain_region, model_type, data_modalities, species, all]")
        data = requests.get(url, auth=self.auth).json()
        return ast.literal_eval(json.dumps(data))

    def get_result(self, result_id="", order=""):
        """Retrieve a test result.

        This allows to retrieve the test result score and other related information.
        The `result_id` needs to be specified as input parameter.

        Parameters
        ----------
        result_id : UUID
            System generated unique identifier associated with result.
        order : string, optional
            Determines how the result should be structured. Valid values are
            "test", "model" or "". Default is "" and provides concise  result summary.

        Returns
        -------
        dict
            Information about the result retrieved.

        Examples
        --------
        >>> result = test_library.get_result(result_id="901ac0f3-2557-4ae3-bb2b-37617312da09")
        >>> result = test_library.get_result(result_id="901ac0f3-2557-4ae3-bb2b-37617312da09", order="test")
        """

        if not result_id:
            raise Exception("result_id needs to be provided for finding a specific result.")
        elif order not in ["test", "model", ""]:
            raise Exception("order needs to be specified as 'test', 'model' or ''.")
        else:
            url = self.url + "/results/?id=" + result_id + "&order=" + order + "&format=json"
        result_json = requests.get(url, auth=self.auth)
        if result_json.status_code != 200:
            raise Exception("Error in retrieving result. Response = " + str(result_json) + ".\nContent = " + result_json.content)
        result_json = result_json.json()
        # Unlike other "get_" methods, we do not return "[key][0]" as the key can vary
        # based on the parameter "order". Retaining this key is potentially useful.
        return result_json

    def list_results(self, order="", **filters):
        """Retrieve test results satisfying specified filters.

        This allows to retrieve a list of test results with their scores
        and other related information.

        Parameters
        ----------
        order : string, optional
            Determines how the result should be structured. Valid values are
            "test", "model" or "". Default is "" and provides concise  result summary.
        **filters : variable length keyword arguments
            To be used to filter the results metadata.

        Returns
        -------
        dict
            Information about the results retrieved.

        Examples
        --------
        >>> results = test_library.list_results()
        >>> results = test_library.list_results(order="test", test_id="7b63f87b-d709-4194-bae1-15329daf3dec")
        >>> results = test_library.list_results(id="901ac0f3-2557-4ae3-bb2b-37617312da09")
        >>> results = test_library.list_results(model_version_id="f32776c7-658f-462f-a944-1daf8765ec97", order="test")
        """

        if order not in ["test", "model", ""]:
            raise Exception("order needs to be specified as 'test', 'model' or ''.")
        else:
            params = locals()["filters"]
            url = self.url + "/results/?" + "order=" + order + "&" + urlencode(params) + "&format=json"
        result_json = requests.get(url, auth=self.auth)
        if result_json.status_code != 200:
            raise Exception("Error in retrieving results. Response = " + str(result_json) + ".\nContent = " + result_json.content)
        result_json = result_json.json()
        return result_json

    def register_result(self, test_result, data_store=None, project=None):
        """Register test result with HBP Validation Results Service.

        The score of a test, along with related output data such as figures,
        can be registered on the validation framework.

        Parameters
        ----------
        test_result : :class:`sciunit.Score`
            a :class:`sciunit.Score` instance returned by `test.judge(model)`
        data_store : :class:`DataStore`
            a :class:`DataStore` instance, for uploading related data generated by the test run, e.g. figures.

        Note
        ----
        Source code for this method still contains comments/suggestions from
        previous client. To be removed or implemented.

        Returns
        -------
        UUID
            UUID of the test result that has been created.

        Examples
        --------
        >>> score = test.judge(model)
        >>> response = test_library.register_result(test_result=score)
        """

        # print("TEST RESULT: {}".format(test_result))
        # print(test_result.model)
        # print(test_result.prediction)
        # print(test_result.observation)
        # print(test_result.score)
        # for file_path in test_result.related_data:
        #     print(file_path)
        # depending on value of data_store,
        # upload data file to Collab storage,
        # or just store path if it is on HPAC machine

        if project is None:
            project = test_result.related_data.get("project", None)
        if project is None:
            raise Exception("Don't know where to register this result. Please specify the collab ID")

        if not hasattr(test_result.model, "model_instance_uuid"):
            # check that the model is registered with the model registry.
            if not hasattr(test_result.model, "model_uuid"):
                raise AttributeError("Model class does not have a 'model_uuid' attribute. "
                                     "Please register it with the Validation Framework and add the 'model_uuid' to the code.")
            if not hasattr(test_result.model, "version"):
                raise AttributeError("Model class does not have a 'version' attribute")
            model_catalog = ModelCatalog.from_existing(self)
            try:
                model_instance_uuid = model_catalog.get_model_instance(model_id=test_result.model.model_uuid,
                                                                     version=test_result.model.version)['id']
            except Exception:  # probably the instance doesn't exist (todo: distinguish from other reasons for Exception)
                # so we create an new instance
                response = model_catalog.add_model_instance(model_id=test_result.model.model_uuid,
                                                            source=getattr(test_result.model, "remote_url", "http://no.url"), # empty/blank source not permitted currently
                                                            version=test_result.model.version,
                                                            parameters=getattr(test_result.model, "parameters", ""))
                model_instance_uuid = response['uuid'][0]
        else:
            model_instance_uuid = test_result.model.model_instance_uuid

        if data_store:
            if not data_store.authorized:
                data_store.authorize(self.auth)  # relies on data store using HBP authorization
                                                 # if this is not the case, need to authenticate/authorize
                                                 # the data store before passing to `register()`
            if data_store.collab_id is None:
                data_store.collab_id = project
            files_to_upload = []
            if "figures" in test_result.related_data:
                files_to_upload.extend(test_result.related_data["figures"])
            if not files_to_upload:
                # workaround for https://github.com/joffreygonin/hbp-validation-framework_dev/issues/136
                if not os.path.exists("related_data.txt"):
                    with open("related_data.txt", "w") as fp:
                        fp.write("This validation test did not produce any additional data")
                files_to_upload = ["related_data.txt"]
            results_storage = data_store.upload_data(files_to_upload)
        else:
            results_storage = ""

        url = self.url + "/results/?format=json"
        result_json = {
                        "model_version_id": model_instance_uuid,
                        "test_code_id": test_result.test.uuid,
                        "results_storage": results_storage,
                        "score": test_result.score,
                        "passed": None if "passed" not in test_result.related_data else test_result.related_data["passed"],
                        "platform": str(self._get_platform()), # database accepts a string
                        "project": project,
                        "normalized_score": test_result.score
                      }

        # print(result_json)
        headers = {'Content-type': 'application/json'}
        response = requests.post(url, data=json.dumps([result_json]),
                                 auth=self.auth, headers=headers)
        if response.status_code == 201:
            print("Result registered successfully!")
            return response.json()["uuid"][0]
        else:
            raise Exception(response.content)

    def _get_platform(self):
        """
        Return a dict containing information about the platform the test was run on.
        """
        # This needs to be extended to support remote execution, e.g. job queues on clusters.
        # Use Sumatra?
        network_name = platform.node()
        bits, linkage = platform.architecture()
        if _have_internet_connection():
            try:
                ip_addr = socket.gethostbyname(network_name)
            except socket.gaierror:
                ip_addr = "127.0.0.1"
        else:
            ip_addr = "127.0.0.1"
        return dict(architecture_bits=bits,
                    architecture_linkage=linkage,
                    machine=platform.machine(),
                    network_name=network_name,
                    ip_addr=ip_addr,
                    processor=platform.processor(),
                    release=platform.release(),
                    system_name=platform.system(),
                    version=platform.version())


class ModelCatalog(BaseClient):
    """Client for the HBP Model Catalog.

    The ModelCatalog client manages all actions pertaining to models.
    The following actions can be performed:

    ====================================   ====================================
    Action                                 Method
    ====================================   ====================================
    Get model description                  :meth:`get_model`
    List model descriptions                :meth:`list_models`
    Register new model description         :meth:`register_model`
    Edit model description                 :meth:`edit_model`
    Get valid attribute values             :meth:`get_attribute_options`
    Get model instance                     :meth:`get_model_instance`
    List model instances                   :meth:`list_model_instances`
    Add new model instance                 :meth:`add_model_instance`
    Edit existing model instance           :meth:`edit_model_instance`
    Get figure from model description      :meth:`get_model_image`
    List figures from model description    :meth:`list_model_images`
    Add figure to model description        :meth:`add_model_image`
    Edit existing figure metadata          :meth:`edit_model_image`
    ====================================   ====================================

    Parameters
    ----------
    username : string
        Your HBP Collaboratory username. Not needed in Jupyter notebooks within the HBP Collaboratory.
    password : string, optional
        Your HBP Collaboratory password; advisable to not enter as plaintext.
        If left empty, you would be prompted for password at run time (safer).
        Not needed in Jupyter notebooks within the HBP Collaboratory.
    environment : string, optional
        Used to indicate whether being used for development/testing purposes.
        Set as `production` as default for using the production system,
        which is appropriate for most users. When set to `dev`, it uses the
        `development` system. Other environments, if required, should be defined
        inside a json file named `config.json` in the working directory. Example:

        .. code-block:: JSON

            {
                "prod": {
                    "url": "https://validation-v1.brainsimulation.eu",
                    "client_id": "3ae21f28-0302-4d28-8581-15853ad6107d"
                },
                "dev_test": {
                    "url": "https://validation-dev.brainsimulation.eu",
                    "client_id": "90c719e0-29ce-43a2-9c53-15cb314c2d0b"
                }
            }

    Examples
    --------
    Instantiate an instance of the ModelCatalog class

    >>> model_catalog = ModelCatalog(hbp_username)
    """

    def get_model(self, model_id="", alias="", instances=True, images=True):
        """Retrieve a specific model description by its model_id or alias.

        A specific model description can be retrieved from the model catalog
        in the following ways (in order of priority):

        1. specify the `model_id`
        2. specify the `alias` (of the model)

        Parameters
        ----------
        model_id : UUID
            System generated unique identifier associated with model description.
        alias : string
            User-assigned unique identifier associated with model description.
        instances : boolean, optional
            Set to False if you wish to omit the details of the model instances; default True.
        images : boolean, optional
            Set to False if you wish to omit the details of the model images (figures); default True.

        Returns
        -------
        dict
            Entire model description as a JSON object.

        Examples
        --------
        >>> model = model_catalog.get_model(model_id="8c7cb9f6-e380-452c-9e98-e77254b088c5")
        >>> model = model_catalog.get_model(alias="B1")
        """

        if model_id == "" and alias == "":
            raise Exception("Model ID or alias needs to be provided for finding a model.")
        elif model_id != "":
            url = self.url + "/models/?id=" + model_id + "&format=json"
        else:
            url = self.url + "/models/?alias=" + alias + "&format=json"

        model_json = requests.get(url, auth=self.auth)
        if model_json.status_code != 200:
            raise Exception("Error in retrieving model. Response = " + str(model_json))
        model_json = model_json.json()

        if len(model_json["models"]) == 1:
            if instances == False:
                model_json["models"][0].pop("instances")
            if images == False:
                model_json["models"][0].pop("images")
            return model_json["models"][0]
        else:
            raise Exception("Error in retrieving model description. Possibly invalid input data.")

    def list_models(self, **filters):
        """Retrieve list of model descriptions satisfying specified filters.

        The filters may specify one or more attributes that belong
        to a model description. The following model attributes can be specified:

        * app_id
        * name
        * alias
        * author
        * organization
        * species
        * brain_region
        * cell_type
        * model_type

        Parameters
        ----------
        **filters : variable length keyword arguments
            To be used to filter model descriptions from the model catalog.

        Returns
        -------
        list
            List of model descriptions satisfying specified filters.

        Examples
        --------
        >>> models = model_catalog.list_models()
        >>> models = model_catalog.list_models(app_id="39968")
        >>> models = model_catalog.list_models(cell_type="Pyramidal Cell", brain_region="Hippocampus")
        """

        params = locals()["filters"]
        url = self.url + "/models/?"+urlencode(params)+"&format=json"
        models = requests.get(url, auth=self.auth).json()
        return models["models"]

    def register_model(self, app_id="", name="", alias=None, author="", organization="", private=False,
                       species="", brain_region="", cell_type="", model_type="", description="",
                       instances=[], images=[]):
        """Register a new model in the model catalog.

        This allows you to add a new model to the model catalog. Model instances
        and/or images (figures) can optionally be specified at the time of model
        creation, or can be added later individually.

        Parameters
        ----------
        app_id : string
            Specifies the ID of the host model catalog app on the HBP Collaboratory.
            (the model would belong to this app)
        name : string
            Name of the model description to be created.
        alias : string, optional
            User-assigned unique identifier to be associated with model description.
        author : string
            Name of person creating the model description.
        organization : string, optional
            Option to tag model with organization info.
        private : boolean
            Set visibility of model description. If True, model would only be seen in host app (where created). Default False.
        species : string
            The species for which the model is developed.
        brain_region : string
            The brain region for which the model is developed.
        cell_type : string
            The type of cell for which the model is developed.
        model_type : string
            Specifies the type of the model.
        description : string
            Provides a description of the model.
        instances : list, optional
            Specify a list of instances (versions) of the model.
        images : list, optional
            Specify a list of images (figures) to be linked to the model.

        Returns
        -------
        UUID
            (Verify!) UUID of the model description that has been created.

        Examples
        --------
        (without instances and images)

        >>> model = model_catalog.register_model(app_id="39968", name="Test Model - B2",
                        alias="Model-B2", author="Shailesh Appukuttan", organization="HBP-SP6",
                        private="False", cell_type="Granule Cell", model_type="Single Cell",
                        brain_region="Basal Ganglia", species="Mouse (Mus musculus)",
                        description="This is a test entry")

        (with instances and images)

        >>> model = model_catalog.register_model(app_id="39968", name="Client Test - C2",
                        alias="C2", author="Shailesh Appukuttan", organization="HBP-SP6",
                        private=False, cell_type="Granule Cell", model_type="Single Cell",
                        brain_region="Basal Ganglia", species="Mouse (Mus musculus)",
                        description="This is a test entry! Please ignore.",
                        instances=[{"source":"https://www.abcde.com",
                                    "version":"1.0", "parameters":""},
                                   {"source":"https://www.12345.com",
                                    "version":"2.0", "parameters":""}],
                        images=[{"url":"http://www.neuron.yale.edu/neuron/sites/default/themes/xchameleon/logo.png",
                                 "caption":"NEURON Logo"},
                                {"url":"https://collab.humanbrainproject.eu/assets/hbp_diamond_120.png",
                                 "caption":"HBP Logo"}])
        """

        values = self.get_attribute_options()

        if cell_type not in values["cell_type"]:
            raise Exception("cell_type = '" +cell_type+"' is invalid.\nValue has to be one of these: " + str(values["cell_type"]))
        if model_type not in values["model_type"]:
            raise Exception("model_type = '" +model_type+"' is invalid.\nValue has to be one of these: " + str(values["model_type"]))
        if brain_region not in values["brain_region"]:
            raise Exception("brain_region = '" +brain_region+"' is invalid.\nValue has to be one of these: " + str(values["brain_region"]))
        if species not in values["species"]:
            raise Exception("species = '" +species+"' is invalid.\nValue has to be one of these: " + str(values["species"]))
        if organization not in values["organization"]:
            raise Exception("organization = '" +organization+"' is invalid.\nValue has to be one of these: " + str(values["organization"]+[""]))

        if private not in [True, False]:
            raise Exception("Model's 'private' attribute should be specified as True / False. Default value is False.")
        else:
            private = str(private)

        model_data = locals()
        for key in ["self", "app_id", "instances", "images"]:
            model_data.pop(key)

        url = self.url + "/models/?app_id="+app_id+"&format=json"
        model_json = {
                        "model": model_data,
                        "model_instance":instances,
                        "model_image":images
                     }
        headers = {'Content-type': 'application/json'}
        response = requests.post(url, data=json.dumps(model_json),
                                 auth=self.auth, headers=headers)
        if response.status_code == 201:
            return response.json()
        else:
            raise Exception("Error in adding model. Response = " + str(response.json()))

    def edit_model(self, model_id="", app_id="", name="", alias=None, author="", organization="", private="False",
                   cell_type="", model_type="", brain_region="", species="", description=""):
        """Edit an existing model on the model catalog.

        This allows you to edit an new model to the model catalog.
        The `model_id` must be provided. Any of the other parameters maybe updated.

        Parameters
        ----------
        model_id : UUID
            System generated unique identifier associated with model description.
        app_id : string
            Specifies the ID of the host model catalog app on the HBP Collaboratory.
            (the model would belong to this app)
        name : string
            Name of the model description to be created.
        alias : string, optional
            User-assigned unique identifier to be associated with model description.
        author : string
            Name of person creating the model description.
        organization : string, optional
            Option to tag model with organization info.
        private : boolean
            Set visibility of model description. If True, model would only be seen in host app (where created). Default False.
        species : string
            The species for which the model is developed.
        brain_region : string
            The brain region for which the model is developed.
        cell_type : string
            The type of cell for which the model is developed.
        model_type : string
            Specifies the type of the model.
        description : string
            Provides a description of the model.
        instances : list, optional
            Specify a list of instances (versions) of the model.
        images : list, optional
            Specify a list of images (figures) to be linked to the model.

        Note
        ----
        Does not allow editing details of model instances and images (figures).
        Will be implemented later, if required.

        Returns
        -------
        UUID
            (Verify!) UUID of the model description that has been edited.

        Examples
        --------
        >>> model = model_catalog.edit_model(app_id="39968", name="Test Model - B2",
                        model_id="8c7cb9f6-e380-452c-9e98-e77254b088c5",
                        alias="Model-B2", author="Shailesh Appukuttan", organization="HBP-SP6",
                        private=False, cell_type="Granule Cell", model_type="Single Cell",
                        brain_region="Basal Ganglia", species="Mouse (Mus musculus)",
                        description="This is a test entry")
        """

        values = self.get_attribute_options()

        if cell_type not in values["cell_type"]:
            raise Exception("cell_type = '" +cell_type+"' is invalid.\nValue has to be one of these: " + str(values["cell_type"]))
        if model_type not in values["model_type"]:
            raise Exception("model_type = '" +model_type+"' is invalid.\nValue has to be one of these: " + str(values["model_type"]))
        if brain_region not in values["brain_region"]:
            raise Exception("brain_region = '" +brain_region+"' is invalid.\nValue has to be one of these: " + str(values["brain_region"]))
        if species not in values["species"]:
            raise Exception("species = '" +species+"' is invalid.\nValue has to be one of these: " + str(values["species"]))
        if organization not in values["organization"]:
            raise Exception("organization = '" +organization+"' is invalid.\nValue has to be one of these: " + str(values["organization"]))

        if private not in [True, False]:
            raise Exception("Model's 'private' attribute should be specified as True / False. Default value is False.")
        else:
            private = str(private)

        id = model_id   # as needed by API
        model_data = locals()
        for key in ["self", "app_id", "model_id"]:
            model_data.pop(key)

        url = self.url + "/models/?app_id="+app_id+"&format=json"
        model_json = {
                        "models": [model_data]
                     }
        headers = {'Content-type': 'application/json'}
        response = requests.put(url, data=json.dumps(model_json),
                                 auth=self.auth, headers=headers)
        if response.status_code == 202:
            return response.json()
        else:
            raise Exception("Error in updating model. Response = " + str(response.json()))

    def get_attribute_options(self, param=""):
        """Retrieve valid values for attributes.

        Will return the list of valid values (where applicable) for various attributes.
    	The following model attributes can be specified:

    	* cell_type
    	* brain_region
    	* model_type
    	* species
    	* organization

        If an attribute is specified then, only values that correspond to it will be returned,
        else values for all attributes are returned.

        Parameters
        ----------
        param : string, optional
            Attribute of interest

        Returns
        -------
        dict
            Dictionary with key(s) as attribute(s), and value(s) as list of valid options.

        Examples
        --------
        >>> data = model_catalog.get_attribute_options()
        >>> data = model_catalog.get_attribute_options("cell_type")
        """

        if param == "":
            param = "all"

        if param in ["cell_type", "test_type", "score_type", "brain_region", "model_type", "data_modalities", "species", "organization", "all"]:
            url = self.url + "/authorizedcollabparameterrest/?python_client=true&parameters="+param+"&format=json"
        else:
            raise Exception("Attribute, if specified, has to be one from: cell_type, test_type, score_type, brain_region, model_type, data_modalities, species, all]")
        data = requests.get(url, auth=self.auth).json()
        return ast.literal_eval(json.dumps(data))

    def get_model_instance(self, instance_path="", instance_id="", model_id="", alias="", version=""):
        """Retrieve an existing model instance.

        A specific model instance can be retrieved
        in the following ways (in order of priority):

        1. load from a local JSON file specified via `instance_path`
        2. specify `instance_id` corresponding to model instance in model catalog
        3. specify `model_id` and `version`
        4. specify `alias` (of the model) and `version`

        Parameters
        ----------
        instance_path : string
            Location of local JSON file with model instance metadata.
        instance_id : UUID
            System generated unique identifier associated with model instance.
        model_id : UUID
            System generated unique identifier associated with model description.
        alias : string
            User-assigned unique identifier associated with model description.
        version : string
            User-assigned identifier (unique for each model) associated with model instance.

        Returns
        -------
        dict
            Information about the model instance.

        Examples
        --------
        >>> model_instance = model_catalog.get_model_instance(instance_id="a035f2b2-fe2e-42fd-82e2-4173a304263b")
        """

        if instance_path == "" and instance_id == "" and (model_id == "" or version == "") and (alias == "" or version == ""):
            raise Exception("instance_path or instance_id or (model_id, version) or (alias, version) needs to be provided for finding a model instance.")
        if instance_path and os.path.isfile(instance_path):
            # instance_path is a local path
            with open(instance_path) as fp:
                model_instance_json = json.load(fp)
        else:
            if instance_id:
                url = self.url + "/model-instances/?id=" + instance_id + "&format=json"
            elif model_id and version:
                url = self.url + "/model-instances/?model_id=" + model_id + "&version=" + version + "&format=json"
            else:
                url = self.url + "/model-instances/?model_alias=" + alias + "&version=" + version + "&format=json"
            model_instance_json = requests.get(url, auth=self.auth)
        if model_instance_json.status_code != 200:
            raise Exception("Error in retrieving model instance. Response = " + str(model_instance_json))
        model_instance_json = model_instance_json.json()
        if len(model_instance_json["instances"]) == 1:
            return model_instance_json["instances"][0]
        else:
            raise Exception("Error in retrieving model instance. Possibly invalid input data.")

    def list_model_instances(self, instance_path="", model_id="", alias=""):
        """Retrieve list of model instances belonging to a specified model.

        This can be retrieved in the following ways (in order of priority):

        1. load from a local JSON file specified via `instance_path`
        2. specify `model_id`
        3. specify `alias` (of the model)

        Parameters
        ----------
        instance_path : string
            Location of local JSON file with model instance metadata.
        model_id : UUID
            System generated unique identifier associated with model description.
        alias : string
            User-assigned unique identifier associated with model description.

        Returns
        -------
        list
            List of dicts containing information about the model instances.

        Examples
        --------
        >>> model_instances = model_catalog.list_model_instances(alias="alias2")
        """

        if instance_path == "" and model_id == "" and alias == "":
            raise Exception("instance_path or model_id or alias needs to be provided for finding model instances.")
        if instance_path and os.path.isfile(instance_path):
            # instance_path is a local path
            with open(instance_path) as fp:
                model_instances_json = json.load(fp)
        else:
            if model_id:
                url = self.url + "/model-instances/?model_id=" + model_id + "&format=json"
            else:
                url = self.url + "/model-instances/?model_alias=" + alias + "&format=json"
            model_instances_json = requests.get(url, auth=self.auth)
        if model_instances_json.status_code != 200:
            raise Exception("Error in retrieving model instances. Response = " + str(model_instances_json))
        model_instances_json = model_instances_json.json()
        return model_instances_json["instances"]

    def add_model_instance(self, model_id="", alias="", source="", version="", parameters=""):
        """Register a new model instance.

        This allows to add a new instance of an existing model in the model catalog.
        The `model_id` needs to be specified as input parameter.

        Parameters
        ----------
        model_id : UUID
            System generated unique identifier associated with model description.
        alias : string
            User-assigned unique identifier associated with model description.
        source : string
            Path to model source code repository (e.g. github).
        version : string
            User-assigned identifier (unique for each model) associated with model instance.
        parameters : string
            Any additional parameters to be submitted to model at runtime.

        Returns
        -------
        UUID
            UUID of the model instance that has been created.

        Note
        ----
        * `alias` is not currently implemented in the API; kept for future use.
        * TODO: Either model_id or alias needs to be provided, with model_id taking precedence over alias.

        Examples
        --------
        >>> instance_id = model_catalog.add_model_instance(model_id="196b89a3-e672-4b96-8739-748ba3850254",
                                                  source="https://www.abcde.com",
                                                  version="1.0",
                                                  parameters="")
        """

        instance_data = locals()
        instance_data.pop("self")

        if model_id == "" and alias == "":
            raise Exception("Model ID needs to be provided for finding the model.")
            #raise Exception("Model ID or alias needs to be provided for finding the model.")
        elif model_id != "":
            url = self.url + "/model-instances/?format=json"
        else:
            raise Exception("alias is not currently implemented for this feature.")
            #url = self.url + "/model-instances/?alias=" + alias + "&format=json"
        headers = {'Content-type': 'application/json'}
        response = requests.post(url, data=json.dumps([instance_data]),
                                 auth=self.auth, headers=headers)
        if response.status_code == 201:
            return response.json()
        else:
            raise Exception("Error in adding model instance. Response = " + str(response.json()))

    def edit_model_instance(self, instance_id="", model_id="", alias="", source="", version="", parameters=""):
        """Edit an existing model instance.

        This allows to edit an instance of an existing model in the model catalog.
        The model instance can be specified in the following ways (in order of priority):

        1. specify `instance_id` corresponding to model instance in model catalog
        2. specify `model_id` and `version`
        3. specify `alias` (of the model) and `version`

        You cannot edit the model `version` in the latter two cases. To do so,
        you must employ the first option above. You can retrieve the `instance_id`
        via :meth:`get_model_instance`

        Parameters
        ----------
        instance_id : UUID
            System generated unique identifier associated with model instance.
        model_id : UUID
            System generated unique identifier associated with model description.
        alias : string
            User-assigned unique identifier associated with model description.
        source : string
            Path to model source code repository (e.g. github).
        version : string
            User-assigned identifier (unique for each model) associated with model instance.
        parameters : string
            Any additional parameters to be submitted to model at runtime.

        Returns
        -------
        UUID
            UUID of the model instance that has been created.

        Examples
        --------
        >>> instance_id = model_catalog.edit_model_instance(instance_id="fd1ab546-80f7-4912-9434-3c62af87bc77",
                                                model_id="196b89a3-e672-4b96-8739-748ba3850254",
                                                source="https://www.abcde.com",
                                                version="10.0",
                                                parameters="")
        """

        if instance_id:
            id = instance_id    # as needed by API
        if alias:
            model_alias = alias # as needed by API
        instance_data = locals()
        for key in ["self", "instance_id", "alias"]:
            instance_data.pop(key)

        if instance_id == "" and (model_id == "" or version == "") and (alias == "" or version == ""):
            raise Exception("instance_id or (model_id, version) or (alias, version) needs to be provided for finding a model instance.")
        else:
            url = self.url + "/model-instances/?format=json"

        headers = {'Content-type': 'application/json'}
        response = requests.put(url, data=json.dumps([instance_data]), auth=self.auth, headers=headers)
        if response.status_code == 202:
            return response.json()
        else:
            raise Exception("Error in editing model instance. Response = " + str(response.json()))

    def get_model_image(self, image_id=""):
        """Retrieve image info from a model description.

        This allows to retrieve image (figure) info from the model catalog.
        The `image_id` needs to be specified as input parameter.

        Parameters
        ----------
        image_id : UUID
            System generated unique identifier associated with image (figure).

        Returns
        -------
        dict
            Information about the image (figure) retrieved.

        Examples
        --------
        >>> model_image = model_catalog.get_model_image(image_id="2b45e7d4-a7a1-4a31-a287-aee7072e3e75")
        """

        if not image_id:
            raise Exception("image_id needs to be provided for finding a specific model image (figure).")
        else:
            url = self.url + "/images/?id=" + image_id + "&format=json"
        model_image_json = requests.get(url, auth=self.auth)
        if model_image_json.status_code != 200:
            raise Exception("Error in retrieving model images (figures). Response = " + str(model_image_json))
        model_image_json = model_image_json.json()
        if len(model_image_json["images"]) == 1:
            return model_image_json["images"][0]
        else:
            raise Exception("Error in retrieving model image. Possibly invalid input data.")
        return model_image_json["images"][0]

    def list_model_images(self, model_id="", alias=""):
        """Retrieve all images (figures) associated with a model.

        This can be retrieved in the following ways (in order of priority):
        1. specify `model_id`
        2. specify `alias` (of the model)

        Parameters
        ----------
        model_id : UUID
            System generated unique identifier associated with model description.
        alias : string
            User-assigned unique identifier associated with model description.

        Returns
        -------
        list
            List of dicts containing information about the model images (figures).

        Examples
        --------
        >>> model_images = model_catalog.list_model_images(model_id="196b89a3-e672-4b96-8739-748ba3850254")
        """

        if model_id == "" and alias == "":
            raise Exception("model_id or alias needs to be provided for finding model images.")
        elif model_id:
            url = self.url + "/images/?model_id=" + model_id + "&format=json"
        else:
            url = self.url + "/images/?model_alias=" + alias + "&format=json"
        model_images_json = requests.get(url, auth=self.auth)
        if model_images_json.status_code != 200:
            raise Exception("Error in retrieving model images (figures). Response = " + str(model_images_json.content))
        model_images_json = model_images_json.json()
        return model_images_json["images"]

    def add_model_image(self, model_id="", alias="", url="", caption=""):
        """Add a new image (figure) to a model description.

        This allows to add a new image (figure) to an existing model in the model catalog.
        The `model_id` needs to be specified as input parameter.

        Parameters
        ----------
        model_id : UUID
            System generated unique identifier associated with model description.
        alias : string
            User-assigned unique identifier associated with model description.
        url : string
            Url of image (figure) to be added.
        caption : string
            Caption to be associated with the image (figure).

        Returns
        -------
        UUID
            UUID of the image (figure) that was added.

        Note
        ----
        * `alias` is not currently implemented in the API; kept for future use.
        * TODO: Either model_id or alias needs to be provided, with model_id taking precedence over alias.
        * TODO: Allow image (figure) to be located locally

        Examples
        --------
        >>> image_id = model_catalog.add_model_image(model_id="196b89a3-e672-4b96-8739-748ba3850254",
                                               url="http://www.neuron.yale.edu/neuron/sites/default/themes/xchameleon/logo.png",
                                               caption="NEURON Logo")
        """

        image_data = locals()
        image_data.pop("self")
        image_data.pop("alias")

        if model_id == "" and alias == "":
            raise Exception("Model ID needs to be provided for finding the model.")
            #raise Exception("Model ID or alias needs to be provided for finding the model.")
        elif model_id != "":
            url = self.url + "/images/?format=json"
        else:
            raise Exception("alias is not currently implemented for this feature.")
            #url = self.url + "/images/?alias=" + alias + "&format=json"
        headers = {'Content-type': 'application/json'}
        response = requests.post(url, data=json.dumps([image_data]),
                                 auth=self.auth, headers=headers)
        if response.status_code == 201:
            return response.json()
        else:
            raise Exception("Error in adding image (figure). Response = " + str(response.json()))

    def edit_model_image(self, image_id="", url="", caption=""):
        """Edit an existing image (figure) metadata.

        This allows to edit the metadata of an image (figure) in the model catalog.
        The `image_id` needs to be specified as input parameter.

        Parameters
        ----------
        image_id : UUID
            System generated unique identifier associated with image (figure).

        Returns
        -------
        UUID
            UUID of the image (figure) that was edited.

        Examples
        --------
        >>> image_id = model_catalog.edit_model_image(image_id="2b45e7d4-a7a1-4a31-a287-aee7072e3e75", caption = "Some Logo", url="http://www.somesite.com/logo.png")
        """

        id = image_id
        image_data = locals()
        for key in ["self", "image_id"]:
            image_data.pop(key)

        if image_id == "":
            raise Exception("Image ID needs to be provided for finding the image (figure).")
        else:
            url = self.url + "/images/?id=" + image_id + "&format=json"
        headers = {'Content-type': 'application/json'}
        response = requests.put(url, data=json.dumps([image_data]), auth=self.auth, headers=headers)
        if response.status_code == 202:
            return response.json()
        else:
            raise Exception("Error in adding image (figure). Response = " + str(response.json()))


def _have_internet_connection():
    """
    Not foolproof, but allows checking for an external connection with a short
    timeout, before trying socket.gethostbyname(), which has a very long
    timeout.
    """
    test_address = 'http://74.125.113.99'  # google.com
    try:
        urlopen(test_address, timeout=1)
        return True
    except (URLError, socket.timeout):
        pass
    return False<|MERGE_RESOLUTION|>--- conflicted
+++ resolved
@@ -500,13 +500,8 @@
                             observations[key] = quantities.Quantity(number, units)
 
         # Create the :class:`sciunit.Test` instance
-<<<<<<< HEAD
         test_instance = test_cls(observation=observations, observation_dir=self.observation_dir, **params)
-        test_instance.id = test_instance_json["id"]  # this is just the path part. Should be a full url
-=======
-        test_instance = test_cls(observation=observations, **params)
         test_instance.uuid = test_instance_json["id"]
->>>>>>> 39e50c0e
         return test_instance
 
     def list_tests(self, **filters):
